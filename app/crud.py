from sqlalchemy.orm import Session
from sqlalchemy import or_
from datetime import datetime
from typing import Optional

from . import models, schemas, auth

def get_user_by_id(db: Session, user_id: int):
    """Get user by ID"""
    return db.query(models.User).filter(models.User.id == user_id).first()

def get_user_by_username(db: Session, username: str):
    """Get user by username"""
    return db.query(models.User).filter(models.User.username == username).first()

# def get_user_by_email(db: Session, email: str):
#     """Get user by email"""
#     if not email:
#         return None
#     return db.query(models.User).filter(models.User.email == email).first()

def get_user_by_phone(db: Session, phone_number: str):
    """Get user by phone number"""
    return db.query(models.User).filter(models.User.phone_number == phone_number).first()

def normalize_phone(phone: str) -> str:
    return phone.replace(" ", "") if phone else phone

def get_user_by_login_id(db: Session, login_id: str, password: str = None):
    from .auth import verify_password
    from datetime import datetime
    import logging

    logging.basicConfig(level=logging.DEBUG)
    logger = logging.getLogger("login")

    normalized_login = normalize_phone(login_id)

    users = db.query(models.User).filter(
        or_(
            models.User.username == login_id,
            models.User.phone_number.like(f"%{normalized_login[-10:]}")  # last 10 digits match
        )
    ).all()

    logger.debug(f"[LOGIN] Found {len(users)} users for login_id={login_id}")

    # Check for username match first
    for user in users:
        if user.username == login_id:
            if verify_password(password, user.password_hash):
                return user
            return None

    # Match phone with cleaned digits
    matching_users = []
    for user in users:
        if normalize_phone(user.phone_number) == normalized_login and verify_password(password, user.password_hash):
            matching_users.append(user)

    if not matching_users:
        return None

    matching_users.sort(key=lambda u: u.last_login_at or datetime.min, reverse=True)
    return matching_users[0]


def get_user_by_oauth_id(db: Session, provider: str, oauth_id: str):
    """Get user by OAuth provider ID"""
    if provider == "google":
        return db.query(models.User).filter(models.User.google_id == oauth_id).first()
    elif provider == "apple":
        return db.query(models.User).filter(models.User.apple_id == oauth_id).first()
    return None

def create_user(db: Session, user_data: schemas.UserCreateRequest, hashed_password: str):
    """Create a new user"""
    db_user = models.User(
        username=user_data.username,
        first_name=user_data.first_name,
        last_name=user_data.last_name,
<<<<<<< HEAD
        # email=user_data.email,
        phone_number=user_data.phone_number.replace(" ", ""),
=======
        email=user_data.email,
        country_code=user_data.country_code,  
        phone_number=user_data.phone_number,
>>>>>>> 774a3683
        password_hash=hashed_password,
        date_of_birth=user_data.date_of_birth,
        gender=user_data.gender,
        sexuality=user_data.sexuality,
        profile_picture_url=user_data.profile_picture_url,
        theme=user_data.theme,
        is_active=True
    )
    db.add(db_user)
    db.commit()
    db.refresh(db_user)
    return db_user

def create_oauth_user(
    db: Session, 
    # email: str, 
    provider: str, 
    provider_id: str, 
    first_name: str = None, 
    last_name: str = None
):
    """Create a new user from OAuth login (partial profile)"""
    db_user = models.User(
        # email=email,
        first_name=first_name or "",
        last_name=last_name or "",
        # Set temporary values for required fields
        username=f"{provider}_{provider_id}",  # Will be updated later
        phone_number=f"+00000000000",  # Will be updated later
        password_hash="",  # OAuth users don't need passwords
        date_of_birth=datetime.now().date(),  # Will be updated later
        gender=models.Gender.PREFER_NOT_TO_SAY,  # Will be updated later
        sexuality=models.Sexuality.PREFER_NOT_TO_SAY,  # Will be updated later
        theme=models.Theme.LIGHT,  # Default theme
    )
    
    # Set the appropriate OAuth ID
    if provider == "google":
        db_user.google_id = provider_id
    elif provider == "apple":
        db_user.apple_id = provider_id
        
    db.add(db_user)
    db.commit()
    db.refresh(db_user)
    return db_user

def update_user_login(db: Session, user_id: int, login_type: models.LoginType):
    """Update user's last login information"""
    db_user = get_user_by_id(db, user_id)
    if db_user:
        db_user.last_login_type = login_type
        db_user.last_login_at = datetime.utcnow()
        db.commit()
        db.refresh(db_user)
    return db_user

def update_user_profile(db: Session, user_id: int, user_data: dict):
    """Update user profile"""
    db_user = get_user_by_id(db, user_id)
    if not db_user:
        return None
        
    for key, value in user_data.items():
        setattr(db_user, key, value)
        
    db.commit()
    db.refresh(db_user)
    return db_user

def update_password(db: Session, user_id: int, new_password_hash: str):
    """Update user password"""
    db_user = get_user_by_id(db, user_id)
    if db_user:
        db_user.password_hash = new_password_hash
        db.commit()
        db.refresh(db_user)
    return db_user

def update_user_theme(db: Session, user_id: int, theme: models.Theme):
    """Update user theme preference"""
    db_user = get_user_by_id(db, user_id)
    if db_user:
        db_user.theme = theme
        db.commit()
        db.refresh(db_user)
    return db_user

def check_username_exists(db: Session, username: str) -> bool:
    """Check if username already exists"""
    return db.query(models.User).filter(models.User.username == username).first() is not None

def check_phone_exists(db: Session, phone_number: str) -> bool:
    """Check if phone number already exists"""
    return db.query(models.User).filter(models.User.phone_number == phone_number).first() is not None


from .models import RefreshToken
from datetime import datetime, timedelta

def create_refresh_token(db: Session, user_id: int, token: str, expires_in_minutes: int):
    expires_at = datetime.utcnow() + timedelta(minutes=expires_in_minutes)
    db_token = RefreshToken(
        user_id=user_id,
        token=token,
        expires_at=expires_at
    )
    db.add(db_token)
    db.commit()
    db.refresh(db_token)
    return db_token

def get_refresh_token(db: Session, token: str):
    return db.query(RefreshToken).filter(RefreshToken.token == token, RefreshToken.is_valid == True).first()

def revoke_refresh_token(db: Session, token: str):
    db_token = db.query(RefreshToken).filter(RefreshToken.token == token).first()
    if db_token:
        db_token.is_valid = False
        db.commit()<|MERGE_RESOLUTION|>--- conflicted
+++ resolved
@@ -79,14 +79,9 @@
         username=user_data.username,
         first_name=user_data.first_name,
         last_name=user_data.last_name,
-<<<<<<< HEAD
+        country_code=user_data.country_code,  
         # email=user_data.email,
         phone_number=user_data.phone_number.replace(" ", ""),
-=======
-        email=user_data.email,
-        country_code=user_data.country_code,  
-        phone_number=user_data.phone_number,
->>>>>>> 774a3683
         password_hash=hashed_password,
         date_of_birth=user_data.date_of_birth,
         gender=user_data.gender,
