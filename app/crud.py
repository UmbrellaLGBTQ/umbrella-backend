--- conflicted
+++ resolved
@@ -243,7 +243,6 @@
         db_token.is_valid = False
         db.commit()
 
-<<<<<<< HEAD
 # -------------------- POSTS --------------------
 
 def get_posts_by_user_id(db: Session, user_id: int) -> List[models.Post]:
@@ -436,7 +435,7 @@
     db.commit()
     db.refresh(new_request)
     return new_request
-=======
+
 def get_users_by_phone(db: Session, phone_number: str):
     """
     Return all users matching the exact phone number
@@ -446,4 +445,3 @@
     return db.query(models.User).filter(
         models.User.phone_number == normalized
     ).all()
->>>>>>> c4ce45ac
