--- conflicted
+++ resolved
@@ -7,13 +7,9 @@
 from .models import RefreshToken, UserProfile, PostType, User, BlockedUser
 import uuid
 from uuid import uuid4, UUID
-<<<<<<< HEAD
 from .schemas import CountryPhoneData, MessageResponse
 from fastapi import HTTPException
-=======
-from .schemas import CountryPhoneData
 from fastapi import HTTPException, status
->>>>>>> 1521fdf4
 
 # -------------------- USER GETTERS --------------------
 
@@ -633,7 +629,6 @@
     return {"message": "Reaction removed"}
 
 
-<<<<<<< HEAD
 def get_filtered_messages(
     db: Session,
     chat_id: Optional[UUID],
@@ -759,15 +754,6 @@
     db.delete(notif)
     db.commit()
     return {"message": "Notification deleted successfully"}
-=======
-def get_visible_messages(db: Session, chat_id: UUID, user_id: int):
-    hidden_ids = db.query(models.MessageVisibility.message_id).filter_by(user_id=user_id).subquery()
-    messages = db.query(models.Message).filter(
-        models.Message.chat_id == chat_id,
-        ~models.Message.id.in_(hidden_ids)
-    ).order_by(models.Message.created_at.asc()).all()
-    return messages
-
 
 def is_blocked_relation(db: Session, user_a_id: int, user_b_id: int) -> bool:
     return db.query(BlockedUser).filter(
@@ -846,4 +832,3 @@
 def get_blocked_users(db: Session, user_id: int):
     blocked_ids = get_blocked_user_ids(db, user_id)
     return db.query(User).filter(User.id.in_(blocked_ids)).all()
->>>>>>> 1521fdf4
