--- conflicted
+++ resolved
@@ -1,9 +1,10 @@
-from pydantic import BaseModel, EmailStr, Field, validator, HttpUrl, ConfigDict
+from pydantic import BaseModel, EmailStr, Field, validator, HttpUrl, ConfigDict, UUID4
 from typing import Dict, Optional, List, Union, Tuple, Literal
 from datetime import date, datetime
 import re
 from .models import Gender, Sexuality, Theme, LoginType, AccountType
 from enum import Enum
+from uuid import UUID
 
 
 class PhoneValidationResult(BaseModel):
@@ -687,7 +688,6 @@
     username: Optional[str] = None
     display_name: Optional[str] = None
     bio: Optional[str] = None
-    profile_image_url: Optional[str] = None
     location: Optional[str] = None
     account_type: Optional[AccountType] = None
     
@@ -824,17 +824,114 @@
     
 from pydantic import BaseModel
 
-<<<<<<< HEAD
 class SharedProfileResponse(BaseModel):
     token: str
     share_url: str
 
     model_config = ConfigDict(from_attributes=True)  # For Pydantic v2
-=======
+
+class UsernameListResponse(BaseModel):
+    usernames: List[str]
+    
+class ChatBase(BaseModel):
+    is_group: bool = False
+    name: Optional[str] = None
+    image: Optional[str] = None
+
+class ChatCreate(ChatBase):
+    participant_ids: List[int]
+
+class ChatResponse(ChatBase):
+    id: UUID
+    creator_id: int
+    created_at: datetime
+
     class Config:
         orm_mode = True
-        
-        
-class UsernameListResponse(BaseModel):
-    usernames: List[str]
->>>>>>> c4ce45ac
+
+class ChatMemberResponse(BaseModel):
+    id: UUID
+    user_id: int
+    chat_id: UUID
+    is_admin: bool
+    joined_at: datetime
+    is_muted: bool
+
+    class Config:
+        orm_mode = True
+
+class MessageBase(BaseModel):
+    message_type: Literal["text", "image", "video", "audio", "document"]
+    content: str
+    reply_to_id: Optional[UUID] = None
+
+class MessageCreate(MessageBase):
+    chat_id: UUID
+
+class MessageEdit(BaseModel):
+    content: str
+
+class MessageResponse(BaseModel):
+    id: UUID
+    chat_id: UUID
+    sender_id: int
+    content: str
+    message_type: str
+    is_edited: bool
+    created_at: datetime
+    reply_to_id: Optional[UUID] = None
+
+    class Config:
+        orm_mode = True
+
+class ReactionCreate(BaseModel):
+    message_id: UUID
+    emoji: str  # ❤️ 😂 😮 😢 👏 🔥
+
+class ReactionResponse(BaseModel):
+    id: UUID
+    message_id: UUID
+    user_id: int
+    emoji: str
+
+    class Config:
+        orm_mode = True
+
+class MessageRequestCreate(BaseModel):
+    receiver_id: int  # The user you are sending request to
+
+class MessageRequestResponse(BaseModel):
+    id: UUID
+    sender_id: int
+    receiver_id: int
+    status: Literal["pending", "accepted", "declined"]
+    created_at: datetime
+
+    class Config:
+        orm_mode = True
+
+class CallStartRequest(BaseModel):
+    chat_id: UUID
+    type: Literal["audio", "video"]
+
+class CallResponse(BaseModel):
+    id: UUID
+    initiator_id: int
+    chat_id: UUID
+    type: str
+    started_at: datetime
+    ended_at: Optional[datetime]
+    status: str
+
+    class Config:
+        orm_mode = True
+
+class CallParticipantResponse(BaseModel):
+    id: UUID
+    user_id: int
+    call_id: UUID
+    joined_at: datetime
+    left_at: Optional[datetime]
+
+    class Config:
+        orm_mode = True
