from fastapi import APIRouter, Depends, HTTPException, status
from fastapi.security import OAuth2PasswordRequestForm
from sqlalchemy.orm import Session
from datetime import timedelta

from .. import schemas, crud, auth, models
from ..database import get_db
from ..auth import verify_password, create_access_token, create_refresh_token
from ..models import User
from ..schemas import Token

router = APIRouter(
    prefix="/login",
    tags=["login"],
    responses={404: {"description": "Not found"}},
)

@router.post("/", response_model=schemas.Token)
<<<<<<< HEAD
def login_user(
    login_request: schemas.LoginRequest,
    db: Session = Depends(get_db)
):
    """Log in using username or phone number"""
    user = crud.get_user_by_login_id(db, login_request.login_id, login_request.password)

=======
def login_user(login_request: schemas.LoginRequest, db: Session = Depends(get_db)):
    """Log in using username, email, or phone number"""
    
    # Find user by login ID (username, email, or phone)
    user = crud.get_user_by_login_id(db, login_request.login_id)
    
>>>>>>> 0527de1b
    if not user:
        raise HTTPException(
            status_code=status.HTTP_401_UNAUTHORIZED,
            detail="Invalid credentials",
            headers={"WWW-Authenticate": "Bearer"},
        )

    # Check if theme selected
    if not user.theme:
        raise HTTPException(
            status_code=status.HTTP_400_BAD_REQUEST,
            detail="Theme selection required before login"
        )

    # Determine login type
    login_type = models.LoginType.PHONE if user.phone_number == login_request.login_id else models.LoginType.PHONE

    # Update login timestamp
    crud.update_user_login(db, user.id, login_type)
<<<<<<< HEAD

    # Create access token
    token = auth.create_access_token(data={"sub": str(user.id)})
    return {"access_token": token, "token_type": "bearer"}
=======
    
    # Create access token and refresh token
    access_token = auth.create_access_token(data={"sub": str(user.id)})
    refresh_token = auth.create_refresh_token(data={"sub": str(user.id)}, db=db)

    return {
        "access_token": access_token,
        "refresh_token": refresh_token,
        "token_type": "bearer"
    }
>>>>>>> 0527de1b

@router.post("/token", response_model=schemas.Token)
def login_for_access_token(
    form_data: OAuth2PasswordRequestForm = Depends(),
    db: Session = Depends(get_db)
):
    """OAuth2 compatible token login, get an access token for future requests"""
    
    # Find user by login ID (username, email, or phone)
    user = crud.get_user_by_login_id(db, form_data.username)
    
    if not user or not auth.verify_password(form_data.password, user.password_hash):
        raise HTTPException(
            status_code=status.HTTP_401_UNAUTHORIZED,
            detail="Invalid credentials",
            headers={"WWW-Authenticate": "Bearer"},
        )
    
    # Check if user has theme selected
    if not user.theme:
        raise HTTPException(
            status_code=status.HTTP_400_BAD_REQUEST,
            detail="Theme selection required before login"
        )
    
    # Determine login type and update
    login_type = models.LoginType.PHONE  # Default
    crud.update_user_login(db, user.id, login_type)
    
    # Create access token and refresh token
    access_token = auth.create_access_token({"sub": str(user.id)})
    refresh_token = auth.create_refresh_token({"sub": str(user.id)}, db=db)
    
    return {
        "access_token": access_token,
        "refresh_token": refresh_token,
        "token_type": "bearer"
    }

@router.get("/me", response_model=schemas.UserResponse)
def read_users_me(current_user: models.User = Depends(auth.get_current_user)):
    """Get current authenticated user profile"""
    return current_user<|MERGE_RESOLUTION|>--- conflicted
+++ resolved
@@ -16,7 +16,6 @@
 )
 
 @router.post("/", response_model=schemas.Token)
-<<<<<<< HEAD
 def login_user(
     login_request: schemas.LoginRequest,
     db: Session = Depends(get_db)
@@ -24,14 +23,12 @@
     """Log in using username or phone number"""
     user = crud.get_user_by_login_id(db, login_request.login_id, login_request.password)
 
-=======
 def login_user(login_request: schemas.LoginRequest, db: Session = Depends(get_db)):
     """Log in using username, email, or phone number"""
     
     # Find user by login ID (username, email, or phone)
     user = crud.get_user_by_login_id(db, login_request.login_id)
     
->>>>>>> 0527de1b
     if not user:
         raise HTTPException(
             status_code=status.HTTP_401_UNAUTHORIZED,
@@ -51,12 +48,10 @@
 
     # Update login timestamp
     crud.update_user_login(db, user.id, login_type)
-<<<<<<< HEAD
 
     # Create access token
     token = auth.create_access_token(data={"sub": str(user.id)})
     return {"access_token": token, "token_type": "bearer"}
-=======
     
     # Create access token and refresh token
     access_token = auth.create_access_token(data={"sub": str(user.id)})
@@ -67,7 +62,6 @@
         "refresh_token": refresh_token,
         "token_type": "bearer"
     }
->>>>>>> 0527de1b
 
 @router.post("/token", response_model=schemas.Token)
 def login_for_access_token(
